--- conflicted
+++ resolved
@@ -55,11 +55,7 @@
             (B, h, w, c), device=torch.device(device)) < mask_prob
         x_1[mask] = 0
 
-<<<<<<< HEAD
-    stats = vae.forward(x_1, x_1, mask_1s)
-=======
     stats = vae.forward(x_1, x_1_target, mask_1s)
->>>>>>> 0af08a51
 
     stats['elbo'].backward()
     grad_norm = torch.nn.utils.clip_grad_norm_(vae.parameters(),
