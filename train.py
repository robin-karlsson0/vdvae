--- conflicted
+++ resolved
@@ -28,7 +28,7 @@
     x_1 = 2 * x_1_prob - 1
     # x_2 = 2 * x_2_prob - 1
 
-    x_1_target = x_1.detach().clone()
+    # x_1_target = x_1.detach().clone()
 
     # Observable mask
     mask_1s = torch.logical_or(x_1 < 0., x_1 > 0.).to(device)
@@ -47,9 +47,6 @@
     # x_prob_cat = torch.concat((x_1_prob, x_2_prob), dim=0)
     # mask_cat = torch.concat((mask_1s, mask_2s), dim=0)
 
-<<<<<<< HEAD
-    stats = vae.forward(x_1, x_1_prob, mask_1s)
-=======
     if H.rnd_noise_ratio > 0.:
         B, h, w, c = x_1.shape
         mask_prob = H.rnd_noise_ratio * torch.rand(1,
@@ -58,8 +55,7 @@
             (B, h, w, c), device=torch.device(device)) < mask_prob
         x_1[mask] = 0
 
-    stats = vae.forward(x_1, x_1_target, mask_1s)
->>>>>>> 7e7d5865
+    stats = vae.forward(x_1, x_1_prob, mask_1s)
 
     stats['elbo'].backward()
     grad_norm = torch.nn.utils.clip_grad_norm_(vae.parameters(),
@@ -128,16 +124,11 @@
                                        rank=H.rank)
     viz_batch_original, viz_batch_processed = get_sample_for_visualization(
         data_valid, preprocess_fn, H.num_images_visualize, H.dataset)
-<<<<<<< HEAD
 
     # Remove 'future' sample
     viz_batch_original = viz_batch_original[:, :, :, 0:1]
     viz_batch_processed = viz_batch_processed[:, :, :, 0:1]
-    # Convert to image value range
-    viz_batch_original = (255 * viz_batch_original)
-
-=======
->>>>>>> 7e7d5865
+
     early_evals = set([1] + [2**exp for exp in range(3, 14)])
     stats = []
     iters_since_starting = 0
@@ -209,9 +200,9 @@
         stats_valid.append(eval_step(data_input, target, ema_vae))
 
     if len(stats_valid) < 1:
-        raise Exception('Evaluation output list is empty. ' \
-                        f'Check sufficient val data size' \
-                        f'\n    len(valid_sampler) {len(valid_sampler)}' \
+        raise Exception('Evaluation output list is empty. '
+                        f'Check sufficient val data size'
+                        f'\n    len(valid_sampler) {len(valid_sampler)}'
                         f'\n    stats_valid {len(stats_valid)}')
 
     vals = [a['elbo'] for a in stats_valid]
